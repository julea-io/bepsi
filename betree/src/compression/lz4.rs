use super::{ CompressionBuilder, CompressionState, DecompressionState, DecompressionTag, DEFAULT_BUFFER_SIZE, Result };
use crate::size::StaticSize;
use crate::buffer::{Buf, BufWrite};

use crate::{
    vdev::Block,
};
use std::io::Write;

use serde::{Deserialize, Serialize};
use zstd_safe::WriteBuf;
use std::io::{self, BufReader, Read};

use std::{
    mem,
};
use std::sync::{Arc, Mutex};

use lz4::{Encoder, Decoder, EncoderBuilder, ContentChecksum, BlockSize, BlockMode};

/// LZ4 compression. (<https://github.com/lz4/lz4>)
#[derive(Debug, Serialize, Deserialize, Clone, Copy)]
pub struct Lz4 {
    /// The compression level which describes the trade-off between
    /// compression ratio and compression speed.
    /// Lower level provides faster compression at a worse ratio.
    /// Maximum level is 16, higher values will count as 16.
    pub level: u8,
}

pub struct Lz4Compression {
    config: Lz4,
    encoder: Encoder<BufWrite>,
}

pub struct Lz4Decompression;

impl StaticSize for Lz4 {
    fn static_size() -> usize {
        1
    }
}

impl CompressionBuilder for Lz4 {
    fn new_compression(&self) -> Result<Arc<std::sync::RwLock<dyn CompressionState>>> {
        let mut encoder = EncoderBuilder::new()
            .level(u32::from(self.level))
            .checksum(ContentChecksum::NoChecksum)
            .block_size(BlockSize::Max4MB)
            .block_mode(BlockMode::Linked)
            .build(BufWrite::with_capacity(DEFAULT_BUFFER_SIZE))?;

        Ok(Arc::new(std::sync::RwLock::new(Lz4Compression { config: self.clone(), encoder })))

    }

    fn decompression_tag(&self) -> DecompressionTag {
        DecompressionTag::Lz4
    }
}

// impl CompressionConfiguration for Lz4 {
//     fn new_compression(&self) -> Result<Box<dyn CompressionState>> {
//         let encoder = EncoderBuilder::new()
//             .level(u32::from(self.level))
//             .checksum(ContentChecksum::NoChecksum)
//             .block_size(BlockSize::Max4MB)
//             .block_mode(BlockMode::Linked)
//             .build(BufWrite::with_capacity(DEFAULT_BUFFER_SIZE))?;

//         Ok(Box::new(Lz4Compression { config: self.clone(), encoder }))
//     }

//     fn decompression_tag(&self) -> DecompressionTag { DecompressionTag::Lz4 }
// }

impl Lz4 {
    pub fn new_decompression() -> Result<Box<dyn DecompressionState>> {
        //let mut decoder = Decoder::new(BufReader::with_capacity(DEFAULT_BUFFER_SIZE))?;
        //decoder.set_parameter(DParameter::Format(FrameFormat::Magicless))?;

        Ok(Box::new(Lz4Decompression))
    }
    // pub fn new_decompression() -> Result<Box<dyn DecompressionState>> {
    //     Ok(Box::new(Lz4Decompression))
    // }
}

impl io::Write for Lz4Compression {
    fn write(&mut self, buf: &[u8]) -> io::Result<usize> {
        unimplemented!()
    }

    fn write_all(&mut self, buf: &[u8]) -> io::Result<()> {
        unimplemented!()
    }

    fn flush(&mut self) -> io::Result<()> {
        unimplemented!()
    }
}
use std::time::Instant;
use speedy::{Readable, Writable};
const DATA_OFF: usize = mem::size_of::<u32>();

use lz4_sys::{LZ4F_compressBound, LZ4FPreferences, LZ4FCompressionContext, LZ4F_createCompressionContext};
use std::ptr;
use lz4_sys::LZ4FFrameInfo;

impl CompressionState for Lz4Compression {
    fn finishext2(&mut self, data: &[u8]) -> Result<Buf>
    {
        panic!("..");
    }

    fn finishext(&mut self, data: &[u8]) -> Result<Vec<u8>>
    {
        let size = data.len();
        let mut buf = BufWrite::with_capacity(Block::round_up_from_bytes(size as u32));

        let mut encoder = EncoderBuilder::new()
        .level(u32::from(self.config.level))
        .checksum(ContentChecksum::NoChecksum)
        .block_size(BlockSize::Max4MB)
        .block_mode(BlockMode::Linked)
        .build(buf)?;

        encoder.write_all(data.as_ref())?;
        let (compressed_data, result) = encoder.finish();
    
        if let Err(e) = result {
            panic!("Compression failed: {:?}", e);
        }

        let mut buf2 = BufWrite::with_capacity(Block::round_up_from_bytes(compressed_data.as_slice().len() as u32));
        buf2.write_all(compressed_data.as_slice());

//panic!("..");
        Ok(buf2.as_slice().to_vec())
    }

    fn finish(&mut self, data: Buf) -> Result<Buf> {
        let size = data.as_ref().len();
        // let prefs = LZ4FPreferences {
        //     frame_info: Default::default(),
        //     compression_level: self.config.level as u32,
        //     auto_flush: 1,
        //     favor_dec_speed: 0,
        //     reserved: [0; 3],
        // };


        let mut buf: BufWrite = BufWrite::with_capacity(Block::round_up_from_bytes( (size as u32)));

        let mut encoder = EncoderBuilder::new()
        .level(u32::from(self.config.level))
        .checksum(ContentChecksum::NoChecksum)
        .block_size(BlockSize::Max4MB)
        .block_mode(BlockMode::Linked)
        .build(buf)?;

        //io::copy(&mut data.as_ref(), &mut encoder)?;
        encoder.write_all(data.as_ref())?;
        let (compressed_data, result) = encoder.finish();
<<<<<<< HEAD
        
=======

>>>>>>> ca604af8
        if let Err(e) = result {
            panic!("Compression failed: {:?}", e);
        }

        let mut buf2 = BufWrite::with_capacity(Block::round_up_from_bytes(compressed_data.as_slice().len() as u32));
        buf2.write_all(compressed_data.as_slice());

        Ok(buf2.into_buf())
<<<<<<< HEAD

        //Ok(compressed_data.into_buf())
=======
>>>>>>> ca604af8
    }
    // fn finish(&mut self) -> Buf {
    //     let (v, result) = self.encoder.finish();
    //     result.unwrap();
    //     v.into_buf()
    // }
}




impl DecompressionState for Lz4Decompression {
    fn decompressext(&mut self, data: &[u8]) -> Result<Vec<u8>>
    {
        //panic!("..");
        let size = data.as_ref().len() as u32;
        let mut buf = BufWrite::with_capacity(Block::round_up_from_bytes(size));
        let mut decoder = Decoder::new(data.as_ref())?;

        io::copy(&mut decoder, &mut buf)?;
        Ok(buf.as_slice().to_vec())
    }

    fn decompress(&mut self, data: Buf) -> Result<Buf> {
        let size = data.as_ref().len() as u32;
        let mut buf = BufWrite::with_capacity(Block::round_up_from_bytes(size));
        let mut decoder = Decoder::new(data.as_ref())?;

        io::copy(&mut decoder, &mut buf)?;
        Ok(buf.into_buf())
    }
    // fn decompress(&mut self, data: &[u8]) -> Result<Box<[u8]>> {
    //     let mut output = Vec::with_capacity(DEFAULT_BUFFER_SIZE.to_bytes() as usize);
    //     Decoder::new(&data[..])?.read_to_end(&mut output)?;
    //     Ok(output.into_boxed_slice())
    // }
}<|MERGE_RESOLUTION|>--- conflicted
+++ resolved
@@ -162,11 +162,11 @@
         //io::copy(&mut data.as_ref(), &mut encoder)?;
         encoder.write_all(data.as_ref())?;
         let (compressed_data, result) = encoder.finish();
-<<<<<<< HEAD
-        
-=======
-
->>>>>>> ca604af8
+//<<<<<<< HEAD
+//        
+//=======
+//
+//>>>>>>> ca604af8439c223604ef4577063059234f01173a
         if let Err(e) = result {
             panic!("Compression failed: {:?}", e);
         }
@@ -175,11 +175,11 @@
         buf2.write_all(compressed_data.as_slice());
 
         Ok(buf2.into_buf())
-<<<<<<< HEAD
-
-        //Ok(compressed_data.into_buf())
-=======
->>>>>>> ca604af8
+//<<<<<<< HEAD
+//
+//        //Ok(compressed_data.into_buf())
+//=======
+//>>>>>>> ca604af8439c223604ef4577063059234f01173a
     }
     // fn finish(&mut self) -> Buf {
     //     let (v, result) = self.encoder.finish();
