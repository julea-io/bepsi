[package]
name = "betree_storage_stack"
version = "0.2.1-alpha"
authors = ["Felix Wiedemann <felix@kann.it>", "Till Hoeppner <betree@tilpner.com>", "Johannes Wünsche <johannes@spacesnek.rocks>"]
license = "MIT OR Apache-2.0"
edition = "2021"
rust-version = "1.62"

[lib]
crate-type = ["rlib", "staticlib", "cdylib"]

[[bench]]
name = "cache"
harness = false

[[bench]]
name = "allocator"
harness = false

[[bench]]
name = "tree"
harness = false

[dependencies]
futures = { version = "0.3", features = ["thread-pool"] }
serde = { version = "1.0", features = [ "derive" ] }
bincode = "1.0"
error-chain = "0.12"
thiserror = "1.0"
libc = "0.2"
parking_lot = "0.11"
lock_api = { version = "0.4", features = ["owning_ref", "serde"] }
owning_ref = "0.4"
log = { version = "0.4", features = ["release_max_level_info"] }
byteorder = "1.0"
seqlock = "0.1.2"
twox-hash = { version = "1.6", features = [ "serde", "serialize" ] }
stable_deref_trait = "1.1"
itertools = "0.10"
env_logger = { version = "0.9", optional = true }
core_affinity = "0.5"
async-trait = "0.1"

lz4-sys = "1.9"
zstd = { version = "0.9", default-features = false }
zstd-safe = { version = "4.0", default-features = false, features = ["experimental"] }

speedy = "0.7"
enum_dispatch = "0.3"

figment = { version = "0.10", optional = true, features = ["env"] }

indexmap = "1.6"
bitvec = "1.0"

serde_json = "1.0"
crossbeam-channel = "0.5.5"
lfu_cache = { git = "https://github.com/julea-io/lfu-cache", rev = "haura-v4" }
rand = { version = "0.8", features = ["std_rng"] }

pmdk = { path = "./pmdk", optional = true }

[dev-dependencies]
rand_xorshift = "0.3"
quickcheck = "1"
quickcheck_macros = "1"
clap = "2.33"
criterion = "0.3"

[features]
default = ["init_env_logger", "figment_config"]

# unlock unstable API for consumption by bectl and other debugging tools
internal-api = []
init_env_logger = ["env_logger"]
figment_config = ["figment"]

# Add an additional field to the metrics which measures access times for each
# leaf vdev. This requires additional system calls due to time measuring and is
# therefore safeguarded into it's own feature
<<<<<<< HEAD
latency_metrics = []

experimental-api = []
nvm = ["pmdk"]
=======
latency_metrics = []
>>>>>>> 9643841d
<|MERGE_RESOLUTION|>--- conflicted
+++ resolved
@@ -78,11 +78,6 @@
 # Add an additional field to the metrics which measures access times for each
 # leaf vdev. This requires additional system calls due to time measuring and is
 # therefore safeguarded into it's own feature
-<<<<<<< HEAD
 latency_metrics = []
-
 experimental-api = []
 nvm = ["pmdk"]
-=======
-latency_metrics = []
->>>>>>> 9643841d
